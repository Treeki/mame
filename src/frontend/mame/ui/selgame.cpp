// license:BSD-3-Clause
// copyright-holders:Maurizio Petrarota
/*********************************************************************

    ui/selgame.cpp

    Main UI menu.

*********************************************************************/

#include "emu.h"
#include "mame.h"
#include "emuopts.h"
#include "ui/ui.h"
#include "uiinput.h"
#include "ui/selgame.h"
#include "ui/miscmenu.h"
#include "drivenum.h"
#include "audit.h"
#include "ui/datfile.h"
#include "ui/inifile.h"
#include "rendfont.h"
#include "ui/datmenu.h"
#include "ui/optsmenu.h"
#include "ui/selector.h"
#include "ui/selsoft.h"
#include "ui/custmenu.h"
#include "../info.h"
#include "ui/auditmenu.h"
#include "rendutil.h"
#include "softlist.h"

extern const char UI_VERSION_TAG[];

static bool first_start = true;
static const char *dats_info[] = {
	__("General Info"),
	__("History"),
	__("Mameinfo"),
	__("Sysinfo"),
	__("Messinfo"),
	__("Command"),
	__("Gameinit"),
	__("Mamescore") };

std::vector<const game_driver *> ui_menu_select_game::m_sortedlist;
int ui_menu_select_game::m_isabios = 0;

//-------------------------------------------------
//  ctor
//-------------------------------------------------

ui_menu_select_game::ui_menu_select_game(mame_ui_manager &mui, render_container *container, const char *gamename) : ui_menu(mui, container)
{
	m_focus = focused_menu::main;
	highlight = 0;
	std::string error_string, last_filter, sub_filter;
	ui_options &moptions = mui.options();

	// load drivers cache
	init_sorted_list();

	// check if there are available icons
	ui_globals::has_icons = false;
	file_enumerator path(moptions.icons_directory());
	const osd_directory_entry *dir;
	while ((dir = path.next()) != nullptr)
	{
		std::string src(dir->name);
		if (src.find(".ico") != std::string::npos || src.find("icons") != std::string::npos)
		{
			ui_globals::has_icons = true;
			break;
		}
	}

	// build drivers list
	if (!load_available_machines())
		build_available_list();

	// load custom filter
	load_custom_filters();

	if (first_start)
	{
		reselect_last::driver = moptions.last_used_machine();
		std::string tmp(moptions.last_used_filter());
		std::size_t found = tmp.find_first_of(",");
		if (found == std::string::npos)
			last_filter = tmp;
		else
		{
			last_filter = tmp.substr(0, found);
			sub_filter = tmp.substr(found + 1);
		}

		main_filters::actual = FILTER_ALL;
		for (size_t ind = 0; ind < main_filters::length; ++ind)
			if (last_filter == main_filters::text[ind])
			{
				main_filters::actual = ind;
				break;
			}

		if (main_filters::actual == FILTER_CATEGORY)
			main_filters::actual = FILTER_ALL;
		else if (main_filters::actual == FILTER_MANUFACTURER)
		{
			for (size_t id = 0; id < c_mnfct::ui.size(); ++id)
				if (sub_filter == c_mnfct::ui[id])
					c_mnfct::actual = id;
		}
		else if (main_filters::actual == FILTER_YEAR)
		{
			for (size_t id = 0; id < c_year::ui.size(); ++id)
				if (sub_filter == c_year::ui[id])
					c_year::actual = id;
		}
		first_start = false;
	}

	if (!moptions.remember_last())
		reselect_last::reset();

	mui.machine().options().set_value(OPTION_SNAPNAME, "%g/%i", OPTION_PRIORITY_CMDLINE, error_string);
	mui.machine().options().set_value(OPTION_SOFTWARENAME, "", OPTION_PRIORITY_CMDLINE, error_string);

	ui_globals::curimage_view = FIRST_VIEW;
	ui_globals::curdats_view = UI_FIRST_LOAD;
	ui_globals::switch_image = false;
	ui_globals::default_image = true;
	ui_globals::panels_status = moptions.hide_panels();
	m_searchlist[0] = nullptr;
}

//-------------------------------------------------
//  dtor
//-------------------------------------------------

ui_menu_select_game::~ui_menu_select_game()
{
	std::string error_string, last_driver;
	const game_driver *driver = nullptr;
	ui_software_info *swinfo = nullptr;
	ui_options &mopt = ui().options();
	if (isfavorite())
		swinfo = (selected >= 0 && selected < item.size()) ? (ui_software_info *)item[selected].ref : nullptr;
	else
		driver = (selected >= 0 && selected < item.size()) ? (const game_driver *)item[selected].ref : nullptr;

	if ((FPTR)driver > skip_main_items)
		last_driver = driver->name;

	if ((FPTR)swinfo > skip_main_items)
		last_driver = swinfo->shortname;

	std::string filter(main_filters::text[main_filters::actual]);
	if (main_filters::actual == FILTER_MANUFACTURER)
		filter.append(",").append(c_mnfct::ui[c_mnfct::actual]);
	else if (main_filters::actual == FILTER_YEAR)
		filter.append(",").append(c_year::ui[c_year::actual]);

	mopt.set_value(OPTION_LAST_USED_FILTER, filter.c_str(), OPTION_PRIORITY_CMDLINE, error_string);
	mopt.set_value(OPTION_LAST_USED_MACHINE, last_driver.c_str(), OPTION_PRIORITY_CMDLINE, error_string);
	mopt.set_value(OPTION_HIDE_PANELS, ui_globals::panels_status, OPTION_PRIORITY_CMDLINE, error_string);
	ui().save_ui_options();
}

//-------------------------------------------------
//  handle
//-------------------------------------------------

void ui_menu_select_game::handle()
{
	if (m_prev_selected == nullptr)
		m_prev_selected = item[0].ref;

	bool check_filter = false;
	bool enabled_dats = ui().options().enabled_dats();

	// if i have to load datfile, performe an hard reset
	if (ui_globals::reset)
	{
		ui_globals::reset = false;
		machine().schedule_hard_reset();
		ui_menu::stack_reset(machine());
		return;
	}

	// if i have to reselect a software, force software list submenu
	if (reselect_last::get())
	{
		const game_driver *driver = (const game_driver *)item[selected].ref;
		ui_menu::stack_push(global_alloc_clear<ui_menu_select_software>(ui(), container, driver));
		return;
	}

	// ignore pause keys by swallowing them before we process the menu
	machine().ui_input().pressed(IPT_UI_PAUSE);

	// process the menu
	const ui_menu_event *m_event = process(UI_MENU_PROCESS_LR_REPEAT);
	if (m_event != nullptr && m_event->itemref != nullptr)
	{
		// reset the error on any future m_event
		if (ui_error)
		{
			ui_error = false;
			machine().ui_input().reset();
		}

		// handle selections
		else if (m_event->iptkey == IPT_UI_SELECT)
		{
			if (m_focus == focused_menu::main)
			{
				if (isfavorite())
					inkey_select_favorite(m_event);
				else
					inkey_select(m_event);
			}
			else if (m_focus == focused_menu::left)
			{
				l_hover = highlight;
				check_filter = true;
				m_prev_selected = nullptr;
			}
		}

		// handle IPT_CUSTOM (mouse right click)
		else if (m_event->iptkey == IPT_CUSTOM)
		{
			if (!isfavorite())
				ui_menu::stack_push(global_alloc_clear<ui_menu_machine_configure>(ui(), container, (const game_driver *)m_prev_selected, m_event->mouse.x0, m_event->mouse.y0));
		}

		// handle UI_LEFT
		else if (m_event->iptkey == IPT_UI_LEFT)
		{
			// Images
			if (ui_globals::rpanel == RP_IMAGES && ui_globals::curimage_view > FIRST_VIEW)
			{
				ui_globals::curimage_view--;
				ui_globals::switch_image = true;
				ui_globals::default_image = false;
			}

			// Infos
			else if (ui_globals::rpanel == RP_INFOS)
			{
				if (!isfavorite())
				{
					const game_driver *drv = (const game_driver *)m_event->itemref;
					if ((FPTR)drv > skip_main_items && ui_globals::curdats_view > UI_FIRST_LOAD)
					{
						ui_globals::curdats_view--;
						topline_datsview = 0;
					}
				}
				else
				{
					ui_software_info *drv = (ui_software_info *)m_event->itemref;
					if (drv->startempty == 1 && ui_globals::curdats_view > UI_FIRST_LOAD)
					{
						ui_globals::curdats_view--;
						topline_datsview = 0;
					}
					else if ((FPTR)drv > skip_main_items && ui_globals::cur_sw_dats_view > 0)
					{
						ui_globals::cur_sw_dats_view--;
						topline_datsview = 0;
					}
				}
			}
		}

		// handle UI_RIGHT
		else if (m_event->iptkey == IPT_UI_RIGHT)
		{
			// Images
			if (ui_globals::rpanel == RP_IMAGES && ui_globals::curimage_view < LAST_VIEW)
			{
				ui_globals::curimage_view++;
				ui_globals::switch_image = true;
				ui_globals::default_image = false;
			}

			// Infos
			else if (ui_globals::rpanel == RP_INFOS)
			{
				if (!isfavorite())
				{
					const game_driver *drv = (const game_driver *)m_event->itemref;
					if ((FPTR)drv > skip_main_items && ui_globals::curdats_view < UI_LAST_LOAD)
					{
						ui_globals::curdats_view++;
						topline_datsview = 0;
					}
				}
				else
				{
					ui_software_info *drv = (ui_software_info *)m_event->itemref;
					if (drv->startempty == 1 && ui_globals::curdats_view < UI_LAST_LOAD)
					{
						ui_globals::curdats_view++;
						topline_datsview = 0;
					}
					else if ((FPTR)drv > skip_main_items && ui_globals::cur_sw_dats_view < 1)
					{
						ui_globals::cur_sw_dats_view++;
						topline_datsview = 0;
					}
				}
			}
		}

		// handle UI_UP_FILTER
		else if (m_event->iptkey == IPT_UI_UP_FILTER && highlight > FILTER_FIRST)
		{
			highlight--;
		}

		// handle UI_DOWN_FILTER
		else if (m_event->iptkey == IPT_UI_DOWN_FILTER && highlight < FILTER_LAST)
		{
			highlight++;
		}

		// handle UI_LEFT_PANEL
		else if (m_event->iptkey == IPT_UI_LEFT_PANEL)
			ui_globals::rpanel = RP_IMAGES;

		// handle UI_RIGHT_PANEL
		else if (m_event->iptkey == IPT_UI_RIGHT_PANEL)
			ui_globals::rpanel = RP_INFOS;

		// escape pressed with non-empty text clears the text
		else if (m_event->iptkey == IPT_UI_CANCEL && m_search[0] != 0)
		{
			m_search[0] = '\0';
			reset(UI_MENU_RESET_SELECT_FIRST);
		}

		// handle UI_DATS
		else if (m_event->iptkey == IPT_UI_DATS && enabled_dats)
		{
			if (!isfavorite())
			{
				const game_driver *driver = (const game_driver *)m_event->itemref;
				if ((FPTR)driver > skip_main_items && mame_machine_manager::instance()->datfile().has_data(driver))
					ui_menu::stack_push(global_alloc_clear<ui_menu_dats_view>(ui(), container, driver));
			}
			else
			{
				ui_software_info *ui_swinfo  = (ui_software_info *)m_event->itemref;
				datfile_manager &mdat = mame_machine_manager::instance()->datfile();

				if ((FPTR)ui_swinfo > skip_main_items)
				{
					if (ui_swinfo->startempty == 1 && mdat.has_history(ui_swinfo->driver))
						ui_menu::stack_push(global_alloc_clear<ui_menu_dats_view>(ui(), container, ui_swinfo->driver));
					else if (mdat.has_software(ui_swinfo->listname, ui_swinfo->shortname, ui_swinfo->parentname) || !ui_swinfo->usage.empty())
						ui_menu::stack_push(global_alloc_clear<ui_menu_dats_view>(ui(), container, ui_swinfo));
				}
			}
		}

		// handle UI_FAVORITES
		else if (m_event->iptkey == IPT_UI_FAVORITES)
		{
			if (!isfavorite())
			{
				const game_driver *driver = (const game_driver *)m_event->itemref;
				if ((FPTR)driver > skip_main_items)
				{
					favorite_manager &mfav = mame_machine_manager::instance()->favorite();
					if (!mfav.isgame_favorite(driver))
					{
						mfav.add_favorite_game(driver);
						machine().popmessage(_("%s\n added to favorites list."), driver->description);
					}

					else
					{
						mfav.remove_favorite_game();
						machine().popmessage(_("%s\n removed from favorites list."), driver->description);
					}
				}
			}
			else
			{
				ui_software_info *swinfo = (ui_software_info *)m_event->itemref;
				if ((FPTR)swinfo > skip_main_items)
				{
					machine().popmessage(_("%s\n removed from favorites list."), swinfo->longname.c_str());
					mame_machine_manager::instance()->favorite().remove_favorite_game(*swinfo);
					reset(UI_MENU_RESET_SELECT_FIRST);
				}
			}
		}

		// handle UI_EXPORT
		else if (m_event->iptkey == IPT_UI_EXPORT && !isfavorite())
			inkey_export();

		// handle UI_AUDIT_FAST
		else if (m_event->iptkey == IPT_UI_AUDIT_FAST && !m_unavailsortedlist.empty())
			ui_menu::stack_push(global_alloc_clear<ui_menu_audit>(ui(), container, m_availsortedlist, m_unavailsortedlist, 1));

		// handle UI_AUDIT_ALL
		else if (m_event->iptkey == IPT_UI_AUDIT_ALL)
			ui_menu::stack_push(global_alloc_clear<ui_menu_audit>(ui(), container, m_availsortedlist, m_unavailsortedlist, 2));

		// typed characters append to the buffer
		else if (m_event->iptkey == IPT_SPECIAL)
			inkey_special(m_event);

		else if (m_event->iptkey == IPT_UI_CONFIGURE)
			inkey_configure(m_event);

		else if (m_event->iptkey == IPT_OTHER)
		{
			m_prev_selected = nullptr;
			check_filter = true;
			highlight = l_hover;
		}
	}

	if (m_event != nullptr && m_event->itemref == nullptr)
	{
		if (m_event->iptkey == IPT_SPECIAL)
			inkey_special(m_event);
		else if (m_event->iptkey == IPT_UI_CONFIGURE)
			inkey_configure(m_event);
		else if (m_event->iptkey == IPT_OTHER)
		{
			m_focus = focused_menu::left;
			m_prev_selected = nullptr;
			l_hover = highlight;
			check_filter = true;
		}
		// handle UI_UP_FILTER
		else if (m_event->iptkey == IPT_UI_UP_FILTER && highlight > FILTER_FIRST)
		{
			highlight--;
		}

		// handle UI_DOWN_FILTER
		else if (m_event->iptkey == IPT_UI_DOWN_FILTER && highlight < FILTER_LAST)
		{
			highlight++;
		}
	}

	// if we're in an error state, overlay an error message
	if (ui_error)
		ui().draw_text_box(container, _("The selected machine is missing one or more required ROM or CHD images. "
			"Please select a different machine.\n\nPress any key to continue."), JUSTIFY_CENTER, 0.5f, 0.5f, UI_RED_COLOR);

	// handle filters selection from key shortcuts
	if (check_filter)
	{
		m_search[0] = '\0';
		if (l_hover == FILTER_CATEGORY)
		{
			main_filters::actual = l_hover;
			ui_menu::stack_push(global_alloc_clear<ui_menu_game_options>(ui(), container));
		}
		else if (l_hover == FILTER_CUSTOM)
		{
			main_filters::actual = l_hover;
			ui_menu::stack_push(global_alloc_clear<ui_menu_custom_filter>(ui(), container, true));
		}
		else if (l_hover == FILTER_MANUFACTURER)
			ui_menu::stack_push(global_alloc_clear<ui_menu_selector>(ui(), container, c_mnfct::ui, c_mnfct::actual, SELECTOR_GAME, l_hover));
		else if (l_hover == FILTER_YEAR)
			ui_menu::stack_push(global_alloc_clear<ui_menu_selector>(ui(), container, c_year::ui, c_year::actual, SELECTOR_GAME, l_hover));
		else
		{
			if (l_hover >= FILTER_ALL)
				main_filters::actual = l_hover;
			reset(UI_MENU_RESET_SELECT_FIRST);
		}
	}
}

//-------------------------------------------------
//  populate
//-------------------------------------------------

void ui_menu_select_game::populate()
{
	ui_globals::redraw_icon = true;
	ui_globals::switch_image = true;
	int old_item_selected = -1;

	if (!isfavorite())
	{
		// if search is not empty, find approximate matches
		if (m_search[0] != 0 && !isfavorite())
			populate_search();
		else
		{
			// reset search string
			m_search[0] = '\0';
			m_displaylist.clear();

			// if filter is set on category, build category list
			switch (main_filters::actual)
			{
				case FILTER_CATEGORY:
					build_category();
					break;
				case FILTER_MANUFACTURER:
					build_list(c_mnfct::ui[c_mnfct::actual].c_str());
					break;
				case FILTER_YEAR:
					build_list(c_year::ui[c_year::actual].c_str());
					break;
				case FILTER_CUSTOM:
					build_custom();
					break;
				default:
					build_list();
					break;
			}

			// iterate over entries
			int curitem = 0;
			for (auto & elem : m_displaylist)
			{
				UINT32 flags_ui = MENU_FLAG_UI | MENU_FLAG_LEFT_ARROW | MENU_FLAG_RIGHT_ARROW;

				if (old_item_selected == -1 && elem->name == reselect_last::driver)
					old_item_selected = curitem;

				bool cloneof = strcmp(elem->parent, "0");
				if (cloneof)
				{
					int cx = driver_list::find(elem->parent);
					if (cx != -1 && ((driver_list::driver(cx).flags & MACHINE_IS_BIOS_ROOT) != 0))
						cloneof = false;
				}
				if (cloneof)
					flags_ui |= MENU_FLAG_INVERT;

				item_append(elem->description, nullptr, flags_ui, (void *)elem);
				curitem++;
			}
		}
	}
	// populate favorites list
	else
	{
		m_search[0] = '\0';
		int curitem = 0;
		// iterate over entries
		for (auto & mfavorite : mame_machine_manager::instance()->favorite().m_list)
		{
			UINT32 flags_ui = MENU_FLAG_UI | MENU_FLAG_LEFT_ARROW | MENU_FLAG_RIGHT_ARROW | MENU_FLAG_UI_FAVORITE;
			if (mfavorite.startempty == 1)
			{
				if (old_item_selected == -1 && mfavorite.shortname == reselect_last::driver)
					old_item_selected = curitem;

				bool cloneof = strcmp(mfavorite.driver->parent, "0");
				if (cloneof)
				{
					int cx = driver_list::find(mfavorite.driver->parent);
					if (cx != -1 && ((driver_list::driver(cx).flags & MACHINE_IS_BIOS_ROOT) != 0))
						cloneof = false;
				}
				if (cloneof)
					flags_ui |= MENU_FLAG_INVERT;

				item_append(mfavorite.longname.c_str(), nullptr, flags_ui, (void *)&mfavorite);
			}
			else
			{
				if (old_item_selected == -1 && mfavorite.shortname == reselect_last::driver)
					old_item_selected = curitem;
				item_append(mfavorite.longname.c_str(), mfavorite.devicetype.c_str(),
					mfavorite.parentname.empty() ? flags_ui : (MENU_FLAG_INVERT | flags_ui), (void *)&mfavorite);
			}
			curitem++;
		}
	}

	item_append(MENU_SEPARATOR_ITEM, nullptr, MENU_FLAG_UI, nullptr);

	// add special items
	if (ui_menu::stack_has_special_main_menu())
	{
		UINT32 flags_ui = MENU_FLAG_UI | MENU_FLAG_LEFT_ARROW | MENU_FLAG_RIGHT_ARROW;
		item_append(_("Configure Options"), nullptr, flags_ui, (void *)(FPTR)CONF_OPTS);
		item_append(_("Configure Machine"), nullptr, flags_ui, (void *)(FPTR)CONF_MACHINE);
		skip_main_items = 2;
		if (machine().options().plugins())
		{
			item_append(_("Plugins"), nullptr, flags_ui, (void *)(FPTR)CONF_PLUGINS);
			skip_main_items++;
		}
	}
	else
		skip_main_items = 0;

	// configure the custom rendering
	customtop = 3.0f * ui().get_line_height() + 5.0f * UI_BOX_TB_BORDER;
	custombottom = 5.0f * ui().get_line_height() + 3.0f * UI_BOX_TB_BORDER;

	// reselect prior game launched, if any
	if (old_item_selected != -1)
	{
		selected = old_item_selected;
		if (ui_globals::visible_main_lines == 0)
			top_line = (selected != 0) ? selected - 1 : 0;
		else
			top_line = selected - (ui_globals::visible_main_lines / 2);

		if (reselect_last::software.empty())
			reselect_last::reset();
	}
	else
		reselect_last::reset();
}

//-------------------------------------------------
//  build a list of available drivers
//-------------------------------------------------

void ui_menu_select_game::build_available_list()
{
	int m_total = driver_list::total();
	std::vector<bool> m_included(m_total, false);

	// open a path to the ROMs and find them in the array
	file_enumerator path(machine().options().media_path());
	const osd_directory_entry *dir;

	// iterate while we get new objects
	while ((dir = path.next()) != nullptr)
	{
		char drivername[50];
		char *dst = drivername;
		const char *src;

		// build a name for it
		for (src = dir->name; *src != 0 && *src != '.' && dst < &drivername[ARRAY_LENGTH(drivername) - 1]; ++src)
			*dst++ = tolower((UINT8) * src);

		*dst = 0;
		int drivnum = driver_list::find(drivername);
		if (drivnum != -1 && !m_included[drivnum])
		{
			m_availsortedlist.push_back(&driver_list::driver(drivnum));
			m_included[drivnum] = true;
		}
	}

	// now check and include NONE_NEEDED
	for (int x = 0; x < m_total; ++x)
	{
		const game_driver *driver = &driver_list::driver(x);
		if (!m_included[x] && driver != &GAME_NAME(___empty))
		{
			const rom_entry *rom = driver->rom;
			bool noroms = true;

			// check NO-DUMP
			for (; !ROMENTRY_ISEND(rom) && noroms == true; ++rom)
				if (ROMENTRY_ISFILE(rom))
				{
					hash_collection hashes(ROM_GETHASHDATA(rom));
					if (!hashes.flag(hash_collection::FLAG_NO_DUMP) && !ROM_ISOPTIONAL(rom))
						noroms = false;
				}

			if (!noroms)
			{
				// check if clone == parent
				int cx = driver_list::clone(*driver);
				if (cx != -1 && m_included[cx])
				{
					const game_driver *drv = &driver_list::driver(cx);
					const rom_entry *parentrom = drv->rom;
					if ((rom = driver->rom) == parentrom)
						noroms = true;

					// check if clone < parent
					if (!noroms)
					{
						noroms = true;
						for (; !ROMENTRY_ISEND(rom) && noroms == true; ++rom)
						{
							if (ROMENTRY_ISFILE(rom))
							{
								hash_collection hashes(ROM_GETHASHDATA(rom));
								if (hashes.flag(hash_collection::FLAG_NO_DUMP) || ROM_ISOPTIONAL(rom))
									continue;

								UINT64 lenght = ROM_GETLENGTH(rom);
								bool found = false;
								for (parentrom = drv->rom; !ROMENTRY_ISEND(parentrom) && found == false; ++parentrom)
								{
									if (ROMENTRY_ISFILE(parentrom) && ROM_GETLENGTH(parentrom) == lenght)
									{
										hash_collection parenthashes(ROM_GETHASHDATA(parentrom));
										if (parenthashes.flag(hash_collection::FLAG_NO_DUMP) || ROM_ISOPTIONAL(parentrom))
											continue;

										if (hashes == parenthashes)
											found = true;
									}
								}
								noroms = found;
							}
						}
					}
				}
			}

			if (noroms)
			{
				m_availsortedlist.push_back(&driver_list::driver(x));
				m_included[x] = true;
			}
		}
	}

	// sort
	std::stable_sort(m_availsortedlist.begin(), m_availsortedlist.end(), sorted_game_list);

	// now build the unavailable list
	for (int x = 0; x < m_total; ++x)
		if (!m_included[x] && &driver_list::driver(x) != &GAME_NAME(___empty))
			m_unavailsortedlist.push_back(&driver_list::driver(x));

	// sort
	std::stable_sort(m_unavailsortedlist.begin(), m_unavailsortedlist.end(), sorted_game_list);
}

//-------------------------------------------------
//  perform our special rendering
//-------------------------------------------------

void ui_menu_select_game::custom_render(void *selectedref, float top, float bottom, float origx1, float origy1, float origx2, float origy2)
{
	const game_driver *driver = nullptr;
	ui_software_info *swinfo = nullptr;
	float width, maxwidth = origx2 - origx1;
	std::string tempbuf[5];
	rgb_t color = UI_BACKGROUND_COLOR;
	bool isstar = false;
	inifile_manager &inifile = mame_machine_manager::instance()->inifile();
	float tbarspace = ui().get_line_height();
	float text_size = 1.0f;

	tempbuf[0] = string_format(_("%1$s %2$s ( %3$d / %4$d machines (%5$d BIOS) )"),
			emulator_info::get_appname(),
			bare_build_version,
			visible_items,
			(driver_list::total() - 1),
			m_isabios);

	std::string filtered;
	if (main_filters::actual == FILTER_CATEGORY && inifile.total() > 0)
	{
		filtered = string_format(_("%1$s (%2$s - %3$s) - "),
				main_filters::text[main_filters::actual],
				inifile.get_file(),
				inifile.get_category());
	}
	else if (main_filters::actual == FILTER_MANUFACTURER)
	{
		filtered = string_format(_("%1$s (%2$s) - "),
				main_filters::text[main_filters::actual],
				c_mnfct::ui[c_mnfct::actual]);
	}
	else if (main_filters::actual == FILTER_YEAR)
	{
		filtered = string_format(_("%1$s (%2$s) - "),
				main_filters::text[main_filters::actual],
				c_year::ui[c_year::actual]);
	}

	// display the current typeahead
	if (isfavorite())
		tempbuf[1].clear();
	else
		tempbuf[1] = string_format(_("%1$s Search: %2$s_"), filtered, m_search);

	// get the size of the text
	for (int line = 0; line < 2; ++line)
	{
		ui().draw_text_full(container, tempbuf[line].c_str(), 0.0f, 0.0f, 1.0f, JUSTIFY_CENTER, WRAP_NEVER,
			DRAW_NONE, rgb_t::white, rgb_t::black, &width, nullptr);
		width += 2 * UI_BOX_LR_BORDER;
		maxwidth = MAX(width, maxwidth);
	}

	if (maxwidth > origx2 - origx1)
	{
		text_size = (origx2 - origx1) / maxwidth;
		maxwidth = origx2 - origx1;
	}

	// compute our bounds
	float x1 = 0.5f - 0.5f * maxwidth;
	float x2 = x1 + maxwidth;
	float y1 = origy1 - top;
	float y2 = origy1 - 3.0f * UI_BOX_TB_BORDER - tbarspace;

	// draw a box
	ui().draw_outlined_box(container, x1, y1, x2, y2, UI_BACKGROUND_COLOR);

	// take off the borders
	x1 += UI_BOX_LR_BORDER;
	x2 -= UI_BOX_LR_BORDER;
	y1 += UI_BOX_TB_BORDER;

	// draw the text within it
	for (int line = 0; line < 2; ++line)
	{
		ui().draw_text_full(container, tempbuf[line].c_str(), x1, y1, x2 - x1, JUSTIFY_CENTER, WRAP_NEVER,
			DRAW_NORMAL, UI_TEXT_COLOR, UI_TEXT_BG_COLOR, nullptr, nullptr, text_size);
		y1 += ui().get_line_height();
	}

	// determine the text to render below
	if (!isfavorite())
		driver = ((FPTR)selectedref > skip_main_items) ? (const game_driver *)selectedref : ((m_prev_selected != nullptr) ? (const game_driver *)m_prev_selected : nullptr);
	else
	{
		swinfo = ((FPTR)selectedref > skip_main_items) ? (ui_software_info *)selectedref : ((m_prev_selected != nullptr) ? (ui_software_info *)m_prev_selected : nullptr);
		if (swinfo != nullptr && swinfo->startempty == 1)
			driver = swinfo->driver;
	}

	if (driver != nullptr)
	{
		isstar = mame_machine_manager::instance()->favorite().isgame_favorite(driver);

		// first line is game name
		tempbuf[0] = string_format(_("Romset: %1$-.100s"), driver->name);

		// next line is year, manufacturer
		tempbuf[1] = string_format(_("%1$s, %2$-.100s"), driver->year, driver->manufacturer);

		// next line is clone/parent status
		int cloneof = driver_list::non_bios_clone(*driver);

		if (cloneof != -1)
			tempbuf[2] = string_format(_("Driver is clone of: %1$-.100s"), driver_list::driver(cloneof).description);
		else
			tempbuf[2] = _("Driver is parent");

		// next line is overall driver status
		if (driver->flags & MACHINE_NOT_WORKING)
			tempbuf[3] = _("Overall: NOT WORKING");
		else if (driver->flags & MACHINE_UNEMULATED_PROTECTION)
			tempbuf[3] = _("Overall: Unemulated Protection");
		else
			tempbuf[3] = _("Overall: Working");

		// next line is graphics, sound status
		if (driver->flags & (MACHINE_IMPERFECT_GRAPHICS | MACHINE_WRONG_COLORS | MACHINE_IMPERFECT_COLORS))
			tempbuf[4] = _("Graphics: Imperfect, ");
		else
			tempbuf[4] = _("Graphics: OK, ");

		if (driver->flags & MACHINE_NO_SOUND)
			tempbuf[4].append(_("Sound: Unimplemented"));
		else if (driver->flags & MACHINE_IMPERFECT_SOUND)
			tempbuf[4].append(_("Sound: Imperfect"));
		else
			tempbuf[4].append(_("Sound: OK"));

		color = UI_GREEN_COLOR;

		if ((driver->flags & (MACHINE_IMPERFECT_GRAPHICS | MACHINE_WRONG_COLORS | MACHINE_IMPERFECT_COLORS
			| MACHINE_NO_SOUND | MACHINE_IMPERFECT_SOUND)) != 0)
			color = UI_YELLOW_COLOR;

		if ((driver->flags & (MACHINE_NOT_WORKING | MACHINE_UNEMULATED_PROTECTION)) != 0)
			color = UI_RED_COLOR;
	}

	else if (swinfo != nullptr)
	{
		isstar = mame_machine_manager::instance()->favorite().isgame_favorite(*swinfo);

		// first line is system
		tempbuf[0] = string_format(_("System: %1$-.100s"), swinfo->driver->description);

		// next line is year, publisher
		tempbuf[1] = string_format(_("%1$s, %2$-.100s"), swinfo->year.c_str(), swinfo->publisher.c_str());

		// next line is parent/clone
		if (!swinfo->parentname.empty())
			tempbuf[2] = string_format(_("Software is clone of: %1$-.100s"), !swinfo->parentlongname.empty() ? swinfo->parentlongname.c_str() : swinfo->parentname.c_str());
		else
			tempbuf[2] = _("Software is parent");

		// next line is supported status
		if (swinfo->supported == SOFTWARE_SUPPORTED_NO)
		{
			tempbuf[3] = _("Supported: No");
			color = UI_RED_COLOR;
		}
		else if (swinfo->supported == SOFTWARE_SUPPORTED_PARTIAL)
		{
			tempbuf[3] = _("Supported: Partial");
			color = UI_YELLOW_COLOR;
		}
		else
		{
			tempbuf[3] = _("Supported: Yes");
			color = UI_GREEN_COLOR;
		}

		// last line is romset name
		tempbuf[4] = string_format(_("romset: %1$-.100s"), swinfo->shortname.c_str());
	}
	else
	{
		std::string copyright(emulator_info::get_copyright());
		size_t found = copyright.find("\n");
		tempbuf[0].clear();
		tempbuf[1] = string_format(_("%1$s %2$s"), emulator_info::get_appname(), build_version);
		tempbuf[2] = copyright.substr(0, found);
		tempbuf[3] = copyright.substr(found + 1);
		tempbuf[4].clear();
	}

	// compute our bounds
	x1 = 0.5f - 0.5f * maxwidth;
	x2 = x1 + maxwidth;
	y1 = y2;
	y2 = origy1 - UI_BOX_TB_BORDER;

	// draw toolbar
	draw_toolbar(x1, y1, x2, y2);

	// get the size of the text
	maxwidth = origx2 - origx1;

	for (auto & elem : tempbuf)
	{
		ui().draw_text_full(container, elem.c_str(), 0.0f, 0.0f, 1.0f, JUSTIFY_CENTER, WRAP_NEVER,
			DRAW_NONE, rgb_t::white, rgb_t::black, &width, nullptr);
		width += 2 * UI_BOX_LR_BORDER;
		maxwidth = MAX(maxwidth, width);
	}

	if (maxwidth > origx2 - origx1)
	{
		text_size = (origx2 - origx1) / maxwidth;
		maxwidth = origx2 - origx1;
	}

	// compute our bounds
	x1 = 0.5f - 0.5f * maxwidth;
	x2 = x1 + maxwidth;
	y1 = origy2 + UI_BOX_TB_BORDER;
	y2 = origy2 + bottom;

	// draw a box
	ui().draw_outlined_box(container, x1, y1, x2, y2, color);

	// take off the borders
	x1 += UI_BOX_LR_BORDER;
	x2 -= UI_BOX_LR_BORDER;
	y1 += UI_BOX_TB_BORDER;

	// is favorite? draw the star
	if (isstar)
		draw_star(x1, y1);

	// draw all lines
	for (auto & elem : tempbuf)
	{
		ui().draw_text_full(container, elem.c_str(), x1, y1, x2 - x1, JUSTIFY_CENTER, WRAP_NEVER,
			DRAW_NORMAL, UI_TEXT_COLOR, UI_TEXT_BG_COLOR, nullptr, nullptr, text_size);
		y1 += ui().get_line_height();
	}
}

//-------------------------------------------------
//  force the game select menu to be visible
//  and inescapable
//-------------------------------------------------

void ui_menu_select_game::force_game_select(mame_ui_manager &mui, render_container *container)
{
	// reset the menu stack
	ui_menu::stack_reset(mui.machine());

	// add the quit entry followed by the game select entry
	ui_menu *quit = global_alloc_clear<ui_menu_quit_game>(mui, container);
	quit->set_special_main_menu(true);
	ui_menu::stack_push(quit);
	ui_menu::stack_push(global_alloc_clear<ui_menu_select_game>(mui, container, nullptr));

	// force the menus on
	mui.show_menu();

	// make sure MAME is paused
	mui.machine().pause();
}

//-------------------------------------------------
//  handle select key event
//-------------------------------------------------

void ui_menu_select_game::inkey_select(const ui_menu_event *m_event)
{
	const game_driver *driver = (const game_driver *)m_event->itemref;

	// special case for configure options
	if ((FPTR)driver == CONF_OPTS)
<<<<<<< HEAD
		ui_menu::stack_push(global_alloc_clear<ui_menu_game_options>(ui(), container));
	
	// special case for configure machine
	else if ((FPTR)driver == CONF_MACHINE)
	{
	    if (m_prev_selected != nullptr)
	        ui_menu::stack_push(global_alloc_clear<ui_menu_machine_configure>(ui(), container, (const game_driver *)m_prev_selected));
	    else
	        return;
=======
		ui_menu::stack_push(global_alloc_clear<ui_menu_game_options>(machine(), container));

	// special case for configure machine
	else if ((FPTR)driver == CONF_MACHINE)
	{
		if (m_prev_selected != nullptr)
			ui_menu::stack_push(global_alloc_clear<ui_menu_machine_configure>(machine(), container, (const game_driver *)m_prev_selected));
		else
			return;
>>>>>>> fe6b9390
	}

	// special case for configure plugins
	else if ((FPTR)driver == CONF_PLUGINS)
	{
		ui_menu::stack_push(global_alloc_clear<ui_menu_plugins_configure>(ui(), container));
	}
	// anything else is a driver
	else
	{
		// audit the game first to see if we're going to work
		driver_enumerator enumerator(machine().options(), *driver);
		enumerator.next();
		media_auditor auditor(enumerator);
		media_auditor::summary summary = auditor.audit_media(AUDIT_VALIDATE_FAST);

		// if everything looks good, schedule the new driver
		if (summary == media_auditor::CORRECT || summary == media_auditor::BEST_AVAILABLE || summary == media_auditor::NONE_NEEDED)
		{
			if ((driver->flags & MACHINE_TYPE_ARCADE) == 0)
			{
				for (software_list_device &swlistdev : software_list_device_iterator(enumerator.config().root_device()))
					if (!swlistdev.get_info().empty())
					{
						ui_menu::stack_push(global_alloc_clear<ui_menu_select_software>(ui(), container, driver));
						return;
					}
			}

			s_bios biosname;
			if (!ui().options().skip_bios_menu() && has_multiple_bios(driver, biosname))
				ui_menu::stack_push(global_alloc_clear<ui_bios_selection>(ui(), container, biosname, (void *)driver, false, false));
			else
			{
				reselect_last::driver = driver->name;
				reselect_last::software.clear();
				reselect_last::swlist.clear();
				mame_machine_manager::instance()->schedule_new_driver(*driver);
				machine().schedule_hard_reset();
				ui_menu::stack_reset(machine());
			}
		}
		// otherwise, display an error
		else
		{
			reset(UI_MENU_RESET_REMEMBER_REF);
			ui_error = true;
		}
	}
}

//-------------------------------------------------
//  handle select key event for favorites menu
//-------------------------------------------------

void ui_menu_select_game::inkey_select_favorite(const ui_menu_event *m_event)
{
	ui_software_info *ui_swinfo = (ui_software_info *)m_event->itemref;
	ui_options &mopt = ui().options();

	// special case for configure options
	if ((FPTR)ui_swinfo == CONF_OPTS)
		ui_menu::stack_push(global_alloc_clear<ui_menu_game_options>(ui(), container));
	/* special case for configure machine TODO
	else if ((FPTR)ui_swinfo == CONF_MACHINE)
	{
	    if (m_prev_selected != nullptr)
	    {
	        ui_software_info *swinfo = (ui_software_info *)m_prev_selected;
	        if (swinfo->startempty == 1)
	            ui_menu::stack_push(global_alloc_clear<ui_menu_machine_configure>(ui(), container, swinfo->driver));
	    }
	    else
	        return;
	} */
	// special case for configure plugins
	else if ((FPTR)ui_swinfo == CONF_PLUGINS)
	{
		ui_menu::stack_push(global_alloc_clear<ui_menu_plugins_configure>(ui(), container));
	}
	else if (ui_swinfo->startempty == 1)
	{
		// audit the game first to see if we're going to work
		driver_enumerator enumerator(machine().options(), *ui_swinfo->driver);
		enumerator.next();
		media_auditor auditor(enumerator);
		media_auditor::summary summary = auditor.audit_media(AUDIT_VALIDATE_FAST);

		// if everything looks good, schedule the new driver
		if (summary == media_auditor::CORRECT || summary == media_auditor::BEST_AVAILABLE || summary == media_auditor::NONE_NEEDED)
		{
			s_bios biosname;
			if (!mopt.skip_bios_menu() && has_multiple_bios(ui_swinfo->driver, biosname))
				ui_menu::stack_push(global_alloc_clear<ui_bios_selection>(ui(), container, biosname, (void *)ui_swinfo->driver, false, false));
			else
			{
				reselect_last::driver = ui_swinfo->driver->name;
				reselect_last::software.clear();
				reselect_last::swlist.clear();
				reselect_last::set(true);
				mame_machine_manager::instance()->schedule_new_driver(*ui_swinfo->driver);
				machine().schedule_hard_reset();
				ui_menu::stack_reset(machine());
			}
		}

		// otherwise, display an error
		else
		{
			reset(UI_MENU_RESET_REMEMBER_REF);
			ui_error = true;
		}
	}
	else
	{
		// first validate
		driver_enumerator drv(machine().options(), *ui_swinfo->driver);
		media_auditor auditor(drv);
		drv.next();
		software_list_device *swlist = software_list_device::find_by_name(drv.config(), ui_swinfo->listname.c_str());
		software_info *swinfo = swlist->find(ui_swinfo->shortname.c_str());
		media_auditor::summary summary = auditor.audit_software(swlist->list_name(), swinfo, AUDIT_VALIDATE_FAST);
		if (summary == media_auditor::CORRECT || summary == media_auditor::BEST_AVAILABLE || summary == media_auditor::NONE_NEEDED)
		{
			s_bios biosname;
			if (!mopt.skip_bios_menu() && has_multiple_bios(ui_swinfo->driver, biosname))
			{
				ui_menu::stack_push(global_alloc_clear<ui_bios_selection>(ui(), container, biosname, (void *)ui_swinfo, true, false));
				return;
			}
			else if (!mopt.skip_parts_menu() && swinfo->has_multiple_parts(ui_swinfo->interface.c_str()))
			{
				s_parts parts;
				for (const software_part &swpart : swinfo->parts())
				{
					if (swpart.matches_interface(ui_swinfo->interface.c_str()))
					{
						std::string menu_part_name(swpart.name());
						if (swpart.feature("part_id") != nullptr)
							menu_part_name.assign("(").append(swpart.feature("part_id")).append(")");
						parts.emplace(swpart.name(), menu_part_name);
					}
				}
				ui_menu::stack_push(global_alloc_clear<ui_software_parts>(ui(), container, parts, ui_swinfo));
				return;
			}

			std::string error_string;
			std::string string_list = std::string(ui_swinfo->listname).append(":").append(ui_swinfo->shortname).append(":").append(ui_swinfo->part).append(":").append(ui_swinfo->instance);
			mopt.set_value(OPTION_SOFTWARENAME, string_list.c_str(), OPTION_PRIORITY_CMDLINE, error_string);
			std::string snap_list = std::string(ui_swinfo->listname).append(PATH_SEPARATOR).append(ui_swinfo->shortname);
			mopt.set_value(OPTION_SNAPNAME, snap_list.c_str(), OPTION_PRIORITY_CMDLINE, error_string);
			reselect_last::driver = drv.driver().name;
			reselect_last::software = ui_swinfo->shortname;
			reselect_last::swlist = ui_swinfo->listname;
			mame_machine_manager::instance()->schedule_new_driver(drv.driver());
			machine().schedule_hard_reset();
			ui_menu::stack_reset(machine());
		}
		// otherwise, display an error
		else
		{
			reset(UI_MENU_RESET_REMEMBER_POSITION);
			ui_error = true;
		}
	}
}

//-------------------------------------------------
//  returns if the search can be activated
//-------------------------------------------------

inline bool ui_menu_select_game::isfavorite()
{
	return (main_filters::actual == FILTER_FAVORITE);
}

//-------------------------------------------------
//  handle special key event
//-------------------------------------------------

void ui_menu_select_game::inkey_special(const ui_menu_event *m_event)
{
	int buflen = strlen(m_search);

	// if it's a backspace and we can handle it, do so
	if (((m_event->unichar == 8 || m_event->unichar == 0x7f) && buflen > 0) && !isfavorite())
	{
		*(char *)utf8_previous_char(&m_search[buflen]) = 0;
		reset(UI_MENU_RESET_SELECT_FIRST);
	}
	else if ((m_event->unichar >= ' ' && m_event->unichar < 0x7f) && !isfavorite())
	{
		// if it's any other key and we're not maxed out, update
		buflen += utf8_from_uchar(&m_search[buflen], ARRAY_LENGTH(m_search) - buflen, m_event->unichar);
		m_search[buflen] = 0;
		reset(UI_MENU_RESET_SELECT_FIRST);
	}
}


void ui_menu_select_game::inkey_configure(const ui_menu_event *m_event)
{
	if (selected <= visible_items && m_focus == focused_menu::main)
	{
		m_prev_selected = item[selected].ref;
		selected = visible_items + 1;
	}
	else if (selected > visible_items && m_focus == focused_menu::main)
	{
		if (ui_globals::panels_status != HIDE_LEFT_PANEL)
			m_focus = focused_menu::left;

		else if (ui_globals::panels_status == HIDE_BOTH)
		{
			for (int x = 0; x < item.size(); ++x)
				if (item[x].ref == m_prev_selected)
					selected = x;
		}
		else
			m_focus = focused_menu::righttop;
	}
	else if (m_focus == focused_menu::left)
	{
		if (ui_globals::panels_status != HIDE_RIGHT_PANEL)
			m_focus = focused_menu::righttop;
		else
		{
			m_focus = focused_menu::main;
			if (m_prev_selected == nullptr)
			{
				selected = 0;
				return;
			}

			for (int x = 0; x < item.size(); ++x)
				if (item[x].ref == m_prev_selected)
					selected = x;
		}
	}
	else if (m_focus == focused_menu::righttop)
		m_focus = focused_menu::rightbottom;
	else if (m_focus == focused_menu::rightbottom)
	{
		m_focus = focused_menu::main;
		if (m_prev_selected == nullptr)
		{
			selected = 0;
			return;
		}

		for (int x = 0; x < item.size(); ++x)
			if (item[x].ref == m_prev_selected)
				selected = x;
	}
}

//-------------------------------------------------
//  build list
//-------------------------------------------------

void ui_menu_select_game::build_list(const char *filter_text, int filter, bool bioscheck, std::vector<const game_driver *> s_drivers)
{
	int cx = 0;
	bool cloneof = false;

	if (s_drivers.empty())
	{
		filter = main_filters::actual;
		if (filter == FILTER_AVAILABLE)
			s_drivers = m_availsortedlist;
		else if (filter == FILTER_UNAVAILABLE)
			s_drivers = m_unavailsortedlist;
		else
			s_drivers = m_sortedlist;
	}

	for (auto & s_driver : s_drivers)
	{
		if (!bioscheck && filter != FILTER_BIOS && (s_driver->flags & MACHINE_IS_BIOS_ROOT) != 0)
			continue;

		switch (filter)
		{
			case FILTER_ALL:
			case FILTER_AVAILABLE:
			case FILTER_UNAVAILABLE:
				m_displaylist.push_back(s_driver);
				break;

			case FILTER_WORKING:
				if (!(s_driver->flags & MACHINE_NOT_WORKING))
					m_displaylist.push_back(s_driver);
				break;

			case FILTER_NOT_MECHANICAL:
				if (!(s_driver->flags & MACHINE_MECHANICAL))
					m_displaylist.push_back(s_driver);
				break;

			case FILTER_BIOS:
				if (s_driver->flags & MACHINE_IS_BIOS_ROOT)
					m_displaylist.push_back(s_driver);
				break;

			case FILTER_PARENT:
			case FILTER_CLONES:
				cloneof = strcmp(s_driver->parent, "0");
				if (cloneof)
				{
					cx = driver_list::find(s_driver->parent);
					if (cx != -1 && ((driver_list::driver(cx).flags & MACHINE_IS_BIOS_ROOT) != 0))
						cloneof = false;
				}

				if (filter == FILTER_CLONES && cloneof)
					m_displaylist.push_back(s_driver);
				else if (filter == FILTER_PARENT && !cloneof)
					m_displaylist.push_back(s_driver);
				break;

			case FILTER_NOT_WORKING:
				if (s_driver->flags & MACHINE_NOT_WORKING)
					m_displaylist.push_back(s_driver);
				break;

			case FILTER_MECHANICAL:
				if (s_driver->flags & MACHINE_MECHANICAL)
					m_displaylist.push_back(s_driver);
				break;

			case FILTER_SAVE:
				if (s_driver->flags & MACHINE_SUPPORTS_SAVE)
					m_displaylist.push_back(s_driver);
				break;

			case FILTER_NOSAVE:
				if (!(s_driver->flags & MACHINE_SUPPORTS_SAVE))
					m_displaylist.push_back(s_driver);
				break;

			case FILTER_YEAR:
				if (!core_stricmp(filter_text, s_driver->year))
					m_displaylist.push_back(s_driver);
				break;

			case FILTER_VERTICAL:
				if (s_driver->flags & ORIENTATION_SWAP_XY)
					m_displaylist.push_back(s_driver);
				break;

			case FILTER_HORIZONTAL:
				if (!(s_driver->flags & ORIENTATION_SWAP_XY))
					m_displaylist.push_back(s_driver);
				break;

			case FILTER_MANUFACTURER:
			{
				std::string name = c_mnfct::getname(s_driver->manufacturer);
				if (!core_stricmp(filter_text, name.c_str()))
					m_displaylist.push_back(s_driver);
				break;
			}
			case FILTER_CHD:
				for (const rom_entry *rom = s_driver->rom; !ROMENTRY_ISEND(rom); ++rom)
					if (ROMENTRY_ISREGION(rom) && ROMREGION_ISDISKDATA(rom))
					{
						m_displaylist.push_back(s_driver);
						break;
					}
				break;
			case FILTER_NOCHD:
			{
				bool found = false;
				for (const rom_entry *rom = s_driver->rom; !ROMENTRY_ISEND(rom); ++rom)
					if (ROMENTRY_ISREGION(rom) && ROMREGION_ISDISKDATA(rom))
					{
						found = true;
						break;
					}
				if (!found)
					m_displaylist.push_back(s_driver);
				break;
			}
		}
	}
}

//-------------------------------------------------
//  build custom display list
//-------------------------------------------------

void ui_menu_select_game::build_custom()
{
	std::vector<const game_driver *> s_drivers;
	bool bioscheck = false;

	if (custfltr::main == FILTER_AVAILABLE)
		s_drivers = m_availsortedlist;
	else if (custfltr::main == FILTER_UNAVAILABLE)
		s_drivers = m_unavailsortedlist;
	else
		s_drivers = m_sortedlist;

	for (auto & elem : s_drivers)
	{
		m_displaylist.push_back(elem);
	}

	for (int count = 1; count <= custfltr::numother; ++count)
	{
		int filter = custfltr::other[count];
		if (filter == FILTER_BIOS)
			bioscheck = true;
	}

	for (int count = 1; count <= custfltr::numother; ++count)
	{
		int filter = custfltr::other[count];
		s_drivers = m_displaylist;
		m_displaylist.clear();

		switch (filter)
		{
			case FILTER_YEAR:
				build_list(c_year::ui[custfltr::year[count]].c_str(), filter, bioscheck, s_drivers);
				break;
			case FILTER_MANUFACTURER:
				build_list(c_mnfct::ui[custfltr::mnfct[count]].c_str(), filter, bioscheck, s_drivers);
				break;
			default:
				build_list(nullptr, filter, bioscheck, s_drivers);
				break;
		}
	}
}

//-------------------------------------------------
//  build category list
//-------------------------------------------------

void ui_menu_select_game::build_category()
{
	m_displaylist.clear();
	std::vector<int> temp_filter;
	mame_machine_manager::instance()->inifile().load_ini_category(temp_filter);

	for (auto actual : temp_filter)
		m_displaylist.push_back(&driver_list::driver(actual));

	std::stable_sort(m_displaylist.begin(), m_displaylist.end(), sorted_game_list);
}

//-------------------------------------------------
//  populate search list
//-------------------------------------------------

void ui_menu_select_game::populate_search()
{
	// allocate memory to track the penalty value
	std::vector<int> penalty(VISIBLE_GAMES_IN_SEARCH, 9999);
	int index = 0;
	for (; index < m_displaylist.size(); ++index)
	{
		// pick the best match between driver name and description
		int curpenalty = fuzzy_substring(m_search, m_displaylist[index]->description);
		int tmp = fuzzy_substring(m_search, m_displaylist[index]->name);
		curpenalty = MIN(curpenalty, tmp);

		// insert into the sorted table of matches
		for (int matchnum = VISIBLE_GAMES_IN_SEARCH - 1; matchnum >= 0; --matchnum)
		{
			// stop if we're worse than the current entry
			if (curpenalty >= penalty[matchnum])
				break;

			// as long as this isn't the last entry, bump this one down
			if (matchnum < VISIBLE_GAMES_IN_SEARCH - 1)
			{
				penalty[matchnum + 1] = penalty[matchnum];
				m_searchlist[matchnum + 1] = m_searchlist[matchnum];
			}

			m_searchlist[matchnum] = m_displaylist[index];
			penalty[matchnum] = curpenalty;
		}
	}

	(index < VISIBLE_GAMES_IN_SEARCH) ? m_searchlist[index] = nullptr : m_searchlist[VISIBLE_GAMES_IN_SEARCH] = nullptr;
	UINT32 flags_ui = MENU_FLAG_UI | MENU_FLAG_LEFT_ARROW | MENU_FLAG_RIGHT_ARROW;
	for (int curitem = 0; m_searchlist[curitem]; ++curitem)
	{
		bool cloneof = strcmp(m_searchlist[curitem]->parent, "0");
		if (cloneof)
		{
			int cx = driver_list::find(m_searchlist[curitem]->parent);
			if (cx != -1 && ((driver_list::driver(cx).flags & MACHINE_IS_BIOS_ROOT) != 0))
				cloneof = false;
		}
		item_append(m_searchlist[curitem]->description, nullptr, (!cloneof) ? flags_ui : (MENU_FLAG_INVERT | flags_ui),
			(void *)m_searchlist[curitem]);
	}
}

//-------------------------------------------------
//  generate general info
//-------------------------------------------------

void ui_menu_select_game::general_info(const game_driver *driver, std::string &buffer)
{
	std::ostringstream str;

	util::stream_format(str, _("Romset: %1$-.100s\n"), driver->name);
	util::stream_format(str, _("Year: %1$s\n"), driver->year);
	util::stream_format(str, _("Manufacturer: %1$-.100s\n"), driver->manufacturer);

	int cloneof = driver_list::non_bios_clone(*driver);
	if (cloneof != -1)
		util::stream_format(str, _("Driver is Clone of: %1$-.100s\n"), driver_list::driver(cloneof).description);
	else
		str << _("Driver is Parent\n");

	if (driver->flags & MACHINE_NOT_WORKING)
		str << _("Overall: NOT WORKING\n");
	else if (driver->flags & MACHINE_UNEMULATED_PROTECTION)
		str << _("Overall: Unemulated Protection\n");
	else
		str << _("Overall: Working\n");

	if (driver->flags & MACHINE_IMPERFECT_COLORS)
		str << _("Graphics: Imperfect Colors\n");
	else if (driver->flags & MACHINE_WRONG_COLORS)
		str << ("Graphics: Wrong Colors\n");
	else if (driver->flags & MACHINE_IMPERFECT_GRAPHICS)
		str << _("Graphics: Imperfect\n");
	else
		str << _("Graphics: OK\n");

	if (driver->flags & MACHINE_NO_SOUND)
		str << _("Sound: Unimplemented\n");
	else if (driver->flags & MACHINE_IMPERFECT_SOUND)
		str << _("Sound: Imperfect\n");
	else
		str << _("Sound: OK\n");

	util::stream_format(str, _("Driver is Skeleton: %1$s\n"), ((driver->flags & MACHINE_IS_SKELETON) ? _("Yes") : _("No")));
	util::stream_format(str, _("Game is Mechanical: %1$s\n"), ((driver->flags & MACHINE_MECHANICAL) ? _("Yes") : _("No")));
	util::stream_format(str, _("Requires Artwork: %1$s\n"), ((driver->flags & MACHINE_REQUIRES_ARTWORK) ? _("Yes") : _("No")));
	util::stream_format(str, _("Requires Clickable Artwork: %1$s\n"), ((driver->flags & MACHINE_CLICKABLE_ARTWORK) ? _("Yes") : _("No")));
	util::stream_format(str, _("Support Cocktail: %1$s\n"), ((driver->flags & MACHINE_NO_COCKTAIL) ? _("Yes") : _("No")));
	util::stream_format(str, _("Driver is Bios: %1$s\n"), ((driver->flags & MACHINE_IS_BIOS_ROOT) ? _("Yes") : _("No")));
	util::stream_format(str, _("Support Save: %1$s\n"), ((driver->flags & MACHINE_SUPPORTS_SAVE) ? _("Yes") : _("No")));
	util::stream_format(str, _("Screen Orientation: %1$s\n"), ((driver->flags & ORIENTATION_SWAP_XY) ? _("Vertical") : _("Horizontal")));
	bool found = false;
	for (const rom_entry *rom = driver->rom; !ROMENTRY_ISEND(rom); ++rom)
		if (ROMENTRY_ISREGION(rom) && ROMREGION_ISDISKDATA(rom))
		{
			found = true;
			break;
		}
	util::stream_format(str, _("Requires CHD: %1$s\n"), found ? _("Yes") : _("No"));

	// audit the game first to see if we're going to work
	if (ui().options().info_audit())
	{
		driver_enumerator enumerator(machine().options(), *driver);
		enumerator.next();
		media_auditor auditor(enumerator);
		media_auditor::summary summary = auditor.audit_media(AUDIT_VALIDATE_FAST);
		media_auditor::summary summary_samples = auditor.audit_samples();

		// if everything looks good, schedule the new driver
		if (summary == media_auditor::CORRECT || summary == media_auditor::BEST_AVAILABLE || summary == media_auditor::NONE_NEEDED)
			str << _("Roms Audit Pass: OK\n");
		else
			str << _("Roms Audit Pass: BAD\n");

		if (summary_samples == media_auditor::NONE_NEEDED)
			str << _("Samples Audit Pass: None Needed\n");
		else if (summary_samples == media_auditor::CORRECT || summary_samples == media_auditor::BEST_AVAILABLE)
			str << _("Samples Audit Pass: OK\n");
		else
			str << _("Samples Audit Pass: BAD\n");
	}
	else
		str << _("Roms Audit Pass: Disabled\nSamples Audit Pass: Disabled\n");

	buffer = str.str();
}

void ui_menu_select_game::inkey_export()
{
	std::vector<const game_driver *> list;
	if (m_search[0] != 0)
	{
		for (int curitem = 0; m_searchlist[curitem]; ++curitem)
		{
			list.push_back(m_searchlist[curitem]);
		}
	}
	else
	{
		list = m_displaylist;
	}
	ui_menu::stack_push(global_alloc_clear<ui_menu_export>(ui(), container, list));
}

//-------------------------------------------------
//  save drivers infos to file
//-------------------------------------------------

void ui_menu_select_game::init_sorted_list()
{
	if (!m_sortedlist.empty())
		return;

	// generate full list
	for (int x = 0; x < driver_list::total(); ++x)
	{
		const game_driver *driver = &driver_list::driver(x);
		if (driver == &GAME_NAME(___empty))
			continue;
		if (driver->flags & MACHINE_IS_BIOS_ROOT)
			m_isabios++;

		m_sortedlist.push_back(driver);
		c_mnfct::set(driver->manufacturer);
		c_year::set(driver->year);
	}

	// sort manufacturers - years and driver
	std::stable_sort(c_mnfct::ui.begin(), c_mnfct::ui.end());
	std::stable_sort(c_year::ui.begin(), c_year::ui.end());
	std::stable_sort(m_sortedlist.begin(), m_sortedlist.end(), sorted_game_list);
}

//-------------------------------------------------
//  load drivers infos from file
//-------------------------------------------------

bool ui_menu_select_game::load_available_machines()
{
	// try to load available drivers from file
	emu_file file(ui().options().ui_path(), OPEN_FLAG_READ);
	if (file.open(emulator_info::get_configname(), "_avail.ini") != osd_file::error::NONE)
		return false;

	std::string readbuf;
	char rbuf[MAX_CHAR_INFO];
	file.gets(rbuf, MAX_CHAR_INFO);
	file.gets(rbuf, MAX_CHAR_INFO);
	readbuf = chartrimcarriage(rbuf);
	std::string a_rev = std::string(UI_VERSION_TAG).append(bare_build_version);

	// version not matching ? exit
	if (a_rev != readbuf)
	{
		file.close();
		return false;
	}

	file.gets(rbuf, MAX_CHAR_INFO);
	file.gets(rbuf, MAX_CHAR_INFO);
	int avsize = 0, unavsize = 0;
	file.gets(rbuf, MAX_CHAR_INFO);
	avsize = atoi(rbuf);
	file.gets(rbuf, MAX_CHAR_INFO);
	unavsize = atoi(rbuf);

	// load available list
	for (int x = 0; x < avsize; ++x)
	{
		file.gets(rbuf, MAX_CHAR_INFO);
		int find = atoi(rbuf);
		m_availsortedlist.push_back(&driver_list::driver(find));
	}

	// load unavailable list
	for (int x = 0; x < unavsize; ++x)
	{
		file.gets(rbuf, MAX_CHAR_INFO);
		int find = atoi(rbuf);
		m_unavailsortedlist.push_back(&driver_list::driver(find));
	}
	file.close();
	return true;
}

//-------------------------------------------------
//  load custom filters info from file
//-------------------------------------------------

void ui_menu_select_game::load_custom_filters()
{
	// attempt to open the output file
	emu_file file(ui().options().ui_path(), OPEN_FLAG_READ);
	if (file.open("custom_", emulator_info::get_configname(), "_filter.ini") == osd_file::error::NONE)
	{
		char buffer[MAX_CHAR_INFO];

		// get number of filters
		file.gets(buffer, MAX_CHAR_INFO);
		char *pb = strchr(buffer, '=');
		custfltr::numother = atoi(++pb) - 1;

		// get main filter
		file.gets(buffer, MAX_CHAR_INFO);
		pb = strchr(buffer, '=') + 2;

		for (int y = 0; y < main_filters::length; ++y)
			if (!strncmp(pb, main_filters::text[y], strlen(main_filters::text[y])))
			{
				custfltr::main = y;
				break;
			}

		for (int x = 1; x <= custfltr::numother; ++x)
		{
			file.gets(buffer, MAX_CHAR_INFO);
			char *cb = strchr(buffer, '=') + 2;
			for (int y = 0; y < main_filters::length; ++y)
				if (!strncmp(cb, main_filters::text[y], strlen(main_filters::text[y])))
				{
					custfltr::other[x] = y;
					if (y == FILTER_MANUFACTURER)
					{
						file.gets(buffer, MAX_CHAR_INFO);
						char *ab = strchr(buffer, '=') + 2;
						for (size_t z = 0; z < c_mnfct::ui.size(); ++z)
							if (!strncmp(ab, c_mnfct::ui[z].c_str(), c_mnfct::ui[z].length()))
								custfltr::mnfct[x] = z;
					}
					else if (y == FILTER_YEAR)
					{
						file.gets(buffer, MAX_CHAR_INFO);
						char *db = strchr(buffer, '=') + 2;
						for (size_t z = 0; z < c_year::ui.size(); ++z)
							if (!strncmp(db, c_year::ui[z].c_str(), c_year::ui[z].length()))
								custfltr::year[x] = z;
					}
				}
		}
		file.close();
	}

}


//-------------------------------------------------
//  draw left box
//-------------------------------------------------

float ui_menu_select_game::draw_left_panel(float x1, float y1, float x2, float y2)
{
	float line_height = ui().get_line_height();

	if (ui_globals::panels_status == SHOW_PANELS || ui_globals::panels_status == HIDE_RIGHT_PANEL)
	{
		float origy1 = y1;
		float origy2 = y2;
		float text_size = ui().options().infos_size();
		float line_height_max = line_height * text_size;
		float left_width = 0.0f;
		int text_lenght = main_filters::length;
		int afilter = main_filters::actual;
		int phover = HOVER_FILTER_FIRST;
		const char **text = main_filters::text;
		float sc = y2 - y1 - (2.0f * UI_BOX_TB_BORDER);

		if ((text_lenght * line_height_max) > sc)
		{
			float lm = sc / (text_lenght);
			text_size = lm / line_height;
			line_height_max = line_height * text_size;
		}

		float text_sign = ui().get_string_width("_# ", text_size);
		for (int x = 0; x < text_lenght; ++x)
		{
			float total_width;

			// compute width of left hand side
			total_width = ui().get_string_width(text[x], text_size);
			total_width += text_sign;

			// track the maximum
			if (total_width > left_width)
				left_width = total_width;
		}

		x2 = x1 + left_width + 2.0f * UI_BOX_LR_BORDER;
		ui().draw_outlined_box(container, x1, y1, x2, y2, UI_BACKGROUND_COLOR);

		// take off the borders
		x1 += UI_BOX_LR_BORDER;
		x2 -= UI_BOX_LR_BORDER;
		y1 += UI_BOX_TB_BORDER;
		y2 -= UI_BOX_TB_BORDER;

		for (int filter = 0; filter < text_lenght; ++filter)
		{
			std::string str(text[filter]);
			rgb_t bgcolor = UI_TEXT_BG_COLOR;
			rgb_t fgcolor = UI_TEXT_COLOR;

			if (mouse_hit && x1 <= mouse_x && x2 > mouse_x && y1 <= mouse_y && y1 + line_height_max > mouse_y)
			{
				bgcolor = UI_MOUSEOVER_BG_COLOR;
				fgcolor = UI_MOUSEOVER_COLOR;
				hover = phover + filter;
				ui_menu::highlight(container, x1, y1, x2, y1+ line_height_max, bgcolor);
			}

			if (highlight == filter && m_focus == focused_menu::left)
			{
				fgcolor = rgb_t(0xff, 0xff, 0xff, 0x00);
				bgcolor = rgb_t(0xff, 0xff, 0xff, 0xff);
				ui().draw_textured_box(container, x1, y1, x2, y1 + line_height_max, bgcolor, rgb_t(255, 43, 43, 43),
					hilight_main_texture, PRIMFLAG_BLENDMODE(BLENDMODE_ALPHA) | PRIMFLAG_TEXWRAP(TRUE));
			}

			float x1t = x1 + text_sign;
			if (afilter == FILTER_CUSTOM)
			{
				if (filter == custfltr::main)
				{
					str.assign("@custom1 ").append(text[filter]);
					x1t -= text_sign;
				}
				else
				{
					for (int count = 1; count <= custfltr::numother; ++count)
					{
						int cfilter = custfltr::other[count];
						if (cfilter == filter)
						{
							str = string_format("@custom%d %s", count + 1, text[filter]);
							x1t -= text_sign;
							break;
						}
					}
				}
				convert_command_glyph(str);
			}
			else if (filter == main_filters::actual)
			{
				str.assign("_> ").append(text[filter]);
				x1t -= text_sign;
				convert_command_glyph(str);
			}

			ui().draw_text_full(container, str.c_str(), x1t, y1, x2 - x1, JUSTIFY_LEFT, WRAP_NEVER,
				DRAW_NORMAL, fgcolor, bgcolor, nullptr, nullptr, text_size);
			y1 += line_height_max;
		}

		x1 = x2 + UI_BOX_LR_BORDER;
		x2 = x1 + 2.0f * UI_BOX_LR_BORDER;
		y1 = origy1;
		y2 = origy2;
		float space = x2 - x1;
		float lr_arrow_width = 0.4f * space * machine().render().ui_aspect();
		rgb_t fgcolor = UI_TEXT_COLOR;

		// set left-right arrows dimension
		float ar_x0 = 0.5f * (x2 + x1) - 0.5f * lr_arrow_width;
		float ar_y0 = 0.5f * (y2 + y1) + 0.1f * space;
		float ar_x1 = ar_x0 + lr_arrow_width;
		float ar_y1 = 0.5f * (y2 + y1) + 0.9f * space;

		ui().draw_outlined_box(container, x1, y1, x2, y2, rgb_t(0xEF, 0x12, 0x47, 0x7B));

		if (mouse_hit && x1 <= mouse_x && x2 > mouse_x && y1 <= mouse_y && y2 > mouse_y)
		{
			fgcolor = UI_MOUSEOVER_COLOR;
			hover = HOVER_LPANEL_ARROW;
		}

		draw_arrow(container, ar_x0, ar_y0, ar_x1, ar_y1, fgcolor, ROT90 ^ ORIENTATION_FLIP_X);
		return x2 + UI_BOX_LR_BORDER;
	}
	else
	{
		float space = x2 - x1;
		float lr_arrow_width = 0.4f * space * machine().render().ui_aspect();
		rgb_t fgcolor = UI_TEXT_COLOR;

		// set left-right arrows dimension
		float ar_x0 = 0.5f * (x2 + x1) - 0.5f * lr_arrow_width;
		float ar_y0 = 0.5f * (y2 + y1) + 0.1f * space;
		float ar_x1 = ar_x0 + lr_arrow_width;
		float ar_y1 = 0.5f * (y2 + y1) + 0.9f * space;

		ui().draw_outlined_box(container, x1, y1, x2, y2, rgb_t(0xEF, 0x12, 0x47, 0x7B));

		if (mouse_hit && x1 <= mouse_x && x2 > mouse_x && y1 <= mouse_y && y2 > mouse_y)
		{
			fgcolor = UI_MOUSEOVER_COLOR;
			hover = HOVER_LPANEL_ARROW;
		}

		draw_arrow(container, ar_x0, ar_y0, ar_x1, ar_y1, fgcolor, ROT90);
		return x2 + UI_BOX_LR_BORDER;
	}
}

//-------------------------------------------------
//  draw infos
//-------------------------------------------------

void ui_menu_select_game::infos_render(void *selectedref, float origx1, float origy1, float origx2, float origy2)
{
	float line_height = ui().get_line_height();
	static std::string buffer;
	std::vector<int> xstart;
	std::vector<int> xend;
	float text_size = ui().options().infos_size();
	const game_driver *driver = nullptr;
	ui_software_info *soft = nullptr;
	bool is_favorites = ((item[0].flags & MENU_FLAG_UI_FAVORITE) != 0);
	static ui_software_info *oldsoft = nullptr;
	static const game_driver *olddriver = nullptr;
	static int oldview = -1;
	static int old_sw_view = -1;

	if (is_favorites)
	{
		soft = ((FPTR)selectedref > skip_main_items) ? (ui_software_info *)selectedref : ((m_prev_selected != nullptr) ? (ui_software_info *)m_prev_selected : nullptr);
		if (soft && soft->startempty == 1)
		{
			driver = soft->driver;
			oldsoft = nullptr;
		}
		else
			olddriver = nullptr;
	}
	else
	{
		driver = ((FPTR)selectedref > skip_main_items) ? (const game_driver *)selectedref : ((m_prev_selected != nullptr) ? (const game_driver *)m_prev_selected : nullptr);
		oldsoft = nullptr;
	}

	if (driver)
	{
		float gutter_width = 0.4f * line_height * machine().render().ui_aspect() * 1.3f;
		float ud_arrow_width = line_height * machine().render().ui_aspect();
		float oy1 = origy1 + line_height;

		// MAMESCORE? Full size text
		if (ui_globals::curdats_view == UI_STORY_LOAD)
			text_size = 1.0f;

		std::string snaptext(_(dats_info[ui_globals::curdats_view]));

		// apply title to right panel
		float title_size = 0.0f;
		float txt_length = 0.0f;

		for (int x = UI_FIRST_LOAD; x < UI_LAST_LOAD; ++x)
		{
			ui().draw_text_full(container, _(dats_info[x]), origx1, origy1, origx2 - origx1, JUSTIFY_CENTER,
				WRAP_NEVER, DRAW_NONE, UI_TEXT_COLOR, UI_TEXT_BG_COLOR, &txt_length, nullptr);
			txt_length += 0.01f;
			title_size = (std::max)(txt_length, title_size);
		}

		rgb_t fgcolor = UI_TEXT_COLOR;
		rgb_t bgcolor = UI_TEXT_BG_COLOR;
		if (m_focus == focused_menu::rightbottom)
		{
			fgcolor = rgb_t(0xff, 0xff, 0xff, 0x00);
			bgcolor = rgb_t(0xff, 0xff, 0xff, 0xff);
		}

		float middle = origx2 - origx1;

		// check size
		float sc = title_size + 2.0f * gutter_width;
		float tmp_size = (sc > middle) ? ((middle - 2.0f * gutter_width) / sc) : 1.0f;
		title_size *= tmp_size;

		if (bgcolor != UI_TEXT_BG_COLOR)
			ui().draw_textured_box(container, origx1 + ((middle - title_size) * 0.5f), origy1, origx1 + ((middle + title_size) * 0.5f),
				origy1 + line_height, bgcolor, rgb_t(255, 43, 43, 43), hilight_main_texture, PRIMFLAG_BLENDMODE(BLENDMODE_ALPHA) | PRIMFLAG_TEXWRAP(TRUE));

		ui().draw_text_full(container, snaptext.c_str(), origx1, origy1, origx2 - origx1, JUSTIFY_CENTER,
			WRAP_NEVER, DRAW_NORMAL, fgcolor, bgcolor, nullptr, nullptr, tmp_size);

		draw_common_arrow(origx1, origy1, origx2, origy2, ui_globals::curdats_view, UI_FIRST_LOAD, UI_LAST_LOAD, title_size);

		if (driver != olddriver || ui_globals::curdats_view != oldview)
		{
			buffer.clear();
			olddriver = driver;
			oldview = ui_globals::curdats_view;
			topline_datsview = 0;
			totallines = 0;
			std::vector<std::string> m_item;

			if (ui_globals::curdats_view == UI_GENERAL_LOAD)
				general_info(driver, buffer);
			else if (ui_globals::curdats_view != UI_COMMAND_LOAD)
				mame_machine_manager::instance()->datfile().load_data_info(driver, buffer, ui_globals::curdats_view);
			else
				mame_machine_manager::instance()->datfile().command_sub_menu(driver, m_item);

			if (!m_item.empty() && ui_globals::curdats_view == UI_COMMAND_LOAD)
			{
				for (size_t x = 0; x < m_item.size(); ++x)
				{
					std::string t_buffer;
					buffer.append(m_item[x]).append("\n");
					mame_machine_manager::instance()->datfile().load_command_info(t_buffer, m_item[x]);
					if (!t_buffer.empty())
						buffer.append(t_buffer).append("\n");
				}
				convert_command_glyph(buffer);
			}
		}

		if (buffer.empty())
		{
			ui().draw_text_full(container, _("No Infos Available"), origx1, (origy2 + origy1) * 0.5f, origx2 - origx1, JUSTIFY_CENTER,
				WRAP_WORD, DRAW_NORMAL, UI_TEXT_COLOR, UI_TEXT_BG_COLOR, nullptr, nullptr);
			return;
		}
		else if (ui_globals::curdats_view != UI_STORY_LOAD && ui_globals::curdats_view != UI_COMMAND_LOAD)
			totallines = ui().wrap_text(container, buffer.c_str(), origx1, origy1, origx2 - origx1 - (2.0f * gutter_width), xstart, xend, text_size);
		else
			totallines = ui().wrap_text(container, buffer.c_str(), 0.0f, 0.0f, 1.0f - (2.0f * gutter_width), xstart, xend, text_size);

		int r_visible_lines = floor((origy2 - oy1) / (line_height * text_size));
		if (totallines < r_visible_lines)
			r_visible_lines = totallines;
		if (topline_datsview < 0)
			topline_datsview = 0;
		if (topline_datsview + r_visible_lines >= totallines)
			topline_datsview = totallines - r_visible_lines;

		sc = origx2 - origx1 - (2.0f * UI_BOX_LR_BORDER);
		for (int r = 0; r < r_visible_lines; ++r)
		{
			int itemline = r + topline_datsview;
			std::string tempbuf(buffer.substr(xstart[itemline], xend[itemline] - xstart[itemline]));

			// up arrow
			if (r == 0 && topline_datsview != 0)
				info_arrow(0, origx1, origx2, oy1, line_height, text_size, ud_arrow_width);
			// bottom arrow
			else if (r == r_visible_lines - 1 && itemline != totallines - 1)
				info_arrow(1, origx1, origx2, oy1, line_height, text_size, ud_arrow_width);
			// special case for mamescore
			else if (ui_globals::curdats_view == UI_STORY_LOAD)
			{
				// check size
				float textlen = ui().get_string_width(tempbuf.c_str(), text_size);
				float tmp_size2 = (textlen > sc) ? text_size * (sc / textlen) : text_size;

				size_t last_underscore = tempbuf.find_last_of("_");
				if (last_underscore == std::string::npos)
				{
					ui().draw_text_full(container, tempbuf.c_str(), origx1, oy1, origx2 - origx1, JUSTIFY_CENTER,
						WRAP_TRUNCATE, DRAW_NORMAL, UI_TEXT_COLOR, UI_TEXT_BG_COLOR, nullptr, nullptr, tmp_size2);
				}
				else
				{
					float effective_width = origx2 - origx1 - gutter_width;
					float effective_left = origx1 + gutter_width;
					std::string last_part(tempbuf.substr(last_underscore + 1));
					std::string first_part(tempbuf.substr(0, tempbuf.find("___")));
					float item_width;

					ui().draw_text_full(container, first_part.c_str(), effective_left, oy1, effective_width,
						JUSTIFY_LEFT, WRAP_TRUNCATE, DRAW_NORMAL, UI_TEXT_COLOR, UI_TEXT_BG_COLOR, &item_width, nullptr, tmp_size2);

					ui().draw_text_full(container, last_part.c_str(), effective_left + item_width, oy1,
						origx2 - origx1 - 2.0f * gutter_width - item_width, JUSTIFY_RIGHT, WRAP_TRUNCATE,
						DRAW_NORMAL, UI_TEXT_COLOR, UI_TEXT_BG_COLOR, nullptr, nullptr, tmp_size2);
				}
			}

			// special case for command
			else if (ui_globals::curdats_view == UI_COMMAND_LOAD || ui_globals::curdats_view == UI_GENERAL_LOAD)
			{
				// check size
				float textlen = ui().get_string_width(tempbuf.c_str(), text_size);
				float tmp_size3 = (textlen > sc) ? text_size * (sc / textlen) : text_size;

				int first_dspace = (ui_globals::curdats_view == UI_COMMAND_LOAD) ? tempbuf.find("  ") : tempbuf.find(":");
				if (first_dspace > 0)
				{
					float effective_width = origx2 - origx1 - gutter_width;
					float effective_left = origx1 + gutter_width;
					std::string first_part(tempbuf.substr(0, first_dspace));
					std::string last_part(tempbuf.substr(first_dspace + 1));
					strtrimspace(last_part);
					ui().draw_text_full(container, first_part.c_str(), effective_left, oy1, effective_width, JUSTIFY_LEFT,
						WRAP_TRUNCATE, DRAW_NORMAL, UI_TEXT_COLOR, UI_TEXT_BG_COLOR, nullptr, nullptr, tmp_size3);

					ui().draw_text_full(container, last_part.c_str(), effective_left, oy1, origx2 - origx1 - 2.0f * gutter_width,
						JUSTIFY_RIGHT, WRAP_TRUNCATE, DRAW_NORMAL, UI_TEXT_COLOR, UI_TEXT_BG_COLOR, nullptr, nullptr, tmp_size3);
				}
				else
					ui().draw_text_full(container, tempbuf.c_str(), origx1 + gutter_width, oy1, origx2 - origx1, JUSTIFY_LEFT,
						WRAP_TRUNCATE, DRAW_NORMAL, UI_TEXT_COLOR, UI_TEXT_BG_COLOR, nullptr, nullptr, tmp_size3);
			}
			else
				ui().draw_text_full(container, tempbuf.c_str(), origx1 + gutter_width, oy1, origx2 - origx1, JUSTIFY_LEFT,
					WRAP_TRUNCATE, DRAW_NORMAL, UI_TEXT_COLOR, UI_TEXT_BG_COLOR, nullptr, nullptr, text_size);

			oy1 += (line_height * text_size);
		}

		// return the number of visible lines, minus 1 for top arrow and 1 for bottom arrow
		right_visible_lines = r_visible_lines - (topline_datsview != 0) - (topline_datsview + r_visible_lines != totallines);
	}
	else if (soft)
	{
		float gutter_width = 0.4f * line_height * machine().render().ui_aspect() * 1.3f;
		float ud_arrow_width = line_height * machine().render().ui_aspect();
		float oy1 = origy1 + line_height;

		// apply title to right panel
		if (soft->usage.empty())
		{
			ui().draw_text_full(container, _("History"), origx1, origy1, origx2 - origx1, JUSTIFY_CENTER, WRAP_TRUNCATE,
				DRAW_NORMAL, UI_TEXT_COLOR, UI_TEXT_BG_COLOR, nullptr, nullptr);
			ui_globals::cur_sw_dats_view = 0;
		}
		else
		{
			float title_size = 0.0f;
			float txt_length = 0.0f;
			std::string t_text[2];
			t_text[0] = _("History");
			t_text[1] = _("Usage");

			for (auto & elem: t_text)
			{
				ui().draw_text_full(container, elem.c_str(), origx1, origy1, origx2 - origx1, JUSTIFY_CENTER, WRAP_TRUNCATE,
					DRAW_NONE, UI_TEXT_COLOR, UI_TEXT_BG_COLOR, &txt_length, nullptr);
				txt_length += 0.01f;
				title_size = (std::max)(txt_length, title_size);
			}

			rgb_t fgcolor = UI_TEXT_COLOR;
			rgb_t bgcolor = UI_TEXT_BG_COLOR;
			if (m_focus == focused_menu::rightbottom)
			{
				fgcolor = rgb_t(0xff, 0xff, 0xff, 0x00);
				bgcolor = rgb_t(0xff, 0xff, 0xff, 0xff);
			}

			float middle = origx2 - origx1;

			if (bgcolor != UI_TEXT_BG_COLOR)
				ui().draw_textured_box(container, origx1 + ((middle - title_size) * 0.5f), origy1, origx1 + ((middle + title_size) * 0.5f),
					origy1 + line_height, bgcolor, rgb_t(255, 43, 43, 43), hilight_main_texture, PRIMFLAG_BLENDMODE(BLENDMODE_ALPHA) | PRIMFLAG_TEXWRAP(TRUE));

			ui().draw_text_full(container, t_text[ui_globals::cur_sw_dats_view].c_str(), origx1, origy1, origx2 - origx1,
				JUSTIFY_CENTER, WRAP_TRUNCATE, DRAW_NORMAL, fgcolor, bgcolor, nullptr, nullptr);

			draw_common_arrow(origx1, origy1, origx2, origy2, ui_globals::cur_sw_dats_view, 0, 1, title_size);
		}

		if (oldsoft != soft || old_sw_view != ui_globals::cur_sw_dats_view)
		{
			buffer.clear();
			old_sw_view = ui_globals::cur_sw_dats_view;
			oldsoft = soft;
			if (ui_globals::cur_sw_dats_view == 0)
			{
				if (soft->startempty == 1)
					mame_machine_manager::instance()->datfile().load_data_info(soft->driver, buffer, UI_HISTORY_LOAD);
				else
					mame_machine_manager::instance()->datfile().load_software_info(soft->listname, buffer, soft->shortname, soft->parentname);
			}
			else
				buffer = soft->usage;
		}

		if (buffer.empty())
		{
			ui().draw_text_full(container, _("No Infos Available"), origx1, (origy2 + origy1) * 0.5f, origx2 - origx1, JUSTIFY_CENTER,
				WRAP_WORD, DRAW_NORMAL, UI_TEXT_COLOR, UI_TEXT_BG_COLOR, nullptr, nullptr);
			return;
		}
		else
			totallines = ui().wrap_text(container, buffer.c_str(), origx1, origy1, origx2 - origx1 - (2.0f * gutter_width), xstart, xend, text_size);

		int r_visible_lines = floor((origy2 - oy1) / (line_height * text_size));
		if (totallines < r_visible_lines)
			r_visible_lines = totallines;
		if (topline_datsview < 0)
				topline_datsview = 0;
		if (topline_datsview + r_visible_lines >= totallines)
				topline_datsview = totallines - r_visible_lines;

		for (int r = 0; r < r_visible_lines; ++r)
		{
			int itemline = r + topline_datsview;
			std::string tempbuf(buffer.substr(xstart[itemline], xend[itemline] - xstart[itemline]));

			// up arrow
			if (r == 0 && topline_datsview != 0)
				info_arrow(0, origx1, origx2, oy1, line_height, text_size, ud_arrow_width);
			// bottom arrow
			else if (r == r_visible_lines - 1 && itemline != totallines - 1)
				info_arrow(1, origx1, origx2, oy1, line_height, text_size, ud_arrow_width);
			else
				ui().draw_text_full(container, tempbuf.c_str(), origx1 + gutter_width, oy1, origx2 - origx1, JUSTIFY_LEFT,
					WRAP_TRUNCATE, DRAW_NORMAL, UI_TEXT_COLOR, UI_TEXT_BG_COLOR, nullptr, nullptr, text_size);
			oy1 += (line_height * text_size);
		}

		// return the number of visible lines, minus 1 for top arrow and 1 for bottom arrow
		right_visible_lines = r_visible_lines - (topline_datsview != 0) - (topline_datsview + r_visible_lines != totallines);
	}
}

//-------------------------------------------------
//  draw right panel
//-------------------------------------------------

void ui_menu_select_game::draw_right_panel(void *selectedref, float origx1, float origy1, float origx2, float origy2)
{
	rgb_t fgcolor = UI_TEXT_COLOR;
	bool hide = (ui_globals::panels_status == HIDE_RIGHT_PANEL || ui_globals::panels_status == HIDE_BOTH);
	float x2 = (hide) ? origx2 : origx1 + 2.0f * UI_BOX_LR_BORDER;
	float space = x2 - origx1;
	float lr_arrow_width = 0.4f * space * machine().render().ui_aspect();

	// set left-right arrows dimension
	float ar_x0 = 0.5f * (x2 + origx1) - 0.5f * lr_arrow_width;
	float ar_y0 = 0.5f * (origy2 + origy1) + 0.1f * space;
	float ar_x1 = ar_x0 + lr_arrow_width;
	float ar_y1 = 0.5f * (origy2 + origy1) + 0.9f * space;

	ui().draw_outlined_box(container, origx1, origy1, origx2, origy2, rgb_t(0xEF, 0x12, 0x47, 0x7B));

	if (mouse_hit && origx1 <= mouse_x && x2 > mouse_x && origy1 <= mouse_y && origy2 > mouse_y)
	{
		fgcolor = UI_MOUSEOVER_COLOR;
		hover = HOVER_RPANEL_ARROW;
	}

	if (hide)
	{
		draw_arrow(container, ar_x0, ar_y0, ar_x1, ar_y1, fgcolor, ROT90 ^ ORIENTATION_FLIP_X);
		return;
	}

	draw_arrow(container, ar_x0, ar_y0, ar_x1, ar_y1, fgcolor, ROT90);
	origx1 = x2;
	origy1 = draw_right_box_title(origx1, origy1, origx2, origy2);

	if (ui_globals::rpanel == RP_IMAGES)
		arts_render(selectedref, origx1, origy1, origx2, origy2);
	else
		infos_render(selectedref, origx1, origy1, origx2, origy2);
}

//-------------------------------------------------
//  perform our special rendering
//-------------------------------------------------

void ui_menu_select_game::arts_render(void *selectedref, float origx1, float origy1, float origx2, float origy2)
{
	float line_height = ui().get_line_height();
	bool is_favorites = ((item[0].flags & MENU_FLAG_UI_FAVORITE) != 0);
	static ui_software_info *oldsoft = nullptr;
	static const game_driver *olddriver = nullptr;
	const game_driver *driver = nullptr;
	ui_software_info *soft = nullptr;

	if (is_favorites)
	{
		soft = ((FPTR)selectedref > skip_main_items) ? (ui_software_info *)selectedref : ((m_prev_selected != nullptr) ? (ui_software_info *)m_prev_selected : nullptr);
		if (soft && soft->startempty == 1)
		{
			driver = soft->driver;
			oldsoft = nullptr;
		}
		else
			olddriver = nullptr;
	}
	else
	{
		driver = ((FPTR)selectedref > skip_main_items) ? (const game_driver *)selectedref : ((m_prev_selected != nullptr) ? (const game_driver *)m_prev_selected : nullptr);
		oldsoft = nullptr;
	}

	if (driver != nullptr)
	{
		if (ui_globals::default_image)
			((driver->flags & MACHINE_TYPE_ARCADE) == 0) ? ui_globals::curimage_view = CABINETS_VIEW : ui_globals::curimage_view = SNAPSHOT_VIEW;

		std::string searchstr;
		searchstr = arts_render_common(origx1, origy1, origx2, origy2);

		// loads the image if necessary
		if (driver != olddriver || !snapx_bitmap->valid() || ui_globals::switch_image)
		{
			emu_file snapfile(searchstr.c_str(), OPEN_FLAG_READ);
			snapfile.set_restrict_to_mediapath(true);
			bitmap_argb32 *tmp_bitmap;
			tmp_bitmap = auto_alloc(machine(), bitmap_argb32);

			// try to load snapshot first from saved "0000.png" file
			std::string fullname(driver->name);
			render_load_png(*tmp_bitmap, snapfile, fullname.c_str(), "0000.png");

			if (!tmp_bitmap->valid())
				render_load_jpeg(*tmp_bitmap, snapfile, fullname.c_str(), "0000.jpg");

			// if fail, attemp to load from standard file
			if (!tmp_bitmap->valid())
			{
				fullname.assign(driver->name).append(".png");
				render_load_png(*tmp_bitmap, snapfile, nullptr, fullname.c_str());

				if (!tmp_bitmap->valid())
				{
					fullname.assign(driver->name).append(".jpg");
					render_load_jpeg(*tmp_bitmap, snapfile, nullptr, fullname.c_str());
				}
			}

			// if fail again, attemp to load from parent file
			if (!tmp_bitmap->valid())
			{
				// set clone status
				bool cloneof = strcmp(driver->parent, "0");
				if (cloneof)
				{
					int cx = driver_list::find(driver->parent);
					if (cx != -1 && ((driver_list::driver(cx).flags & MACHINE_IS_BIOS_ROOT) != 0))
						cloneof = false;
				}

				if (cloneof)
				{
					fullname.assign(driver->parent).append(".png");
					render_load_png(*tmp_bitmap, snapfile, nullptr, fullname.c_str());

					if (!tmp_bitmap->valid())
					{
						fullname.assign(driver->parent).append(".jpg");
						render_load_jpeg(*tmp_bitmap, snapfile, nullptr, fullname.c_str());
					}
				}
			}

			olddriver = driver;
			ui_globals::switch_image = false;
			arts_render_images(tmp_bitmap, origx1, origy1, origx2, origy2, false);
			auto_free(machine(), tmp_bitmap);
		}

		// if the image is available, loaded and valid, display it
		if (snapx_bitmap->valid())
		{
			float x1 = origx1 + 0.01f;
			float x2 = origx2 - 0.01f;
			float y1 = origy1 + UI_BOX_TB_BORDER + line_height;
			float y2 = origy2 - UI_BOX_TB_BORDER - line_height;

			// apply texture
			container->add_quad( x1, y1, x2, y2, rgb_t::white, snapx_texture, PRIMFLAG_BLENDMODE(BLENDMODE_ALPHA));
		}
	}
	else if (soft != nullptr)
	{
		std::string fullname, pathname;

		if (ui_globals::default_image)
			(soft->startempty == 0) ? ui_globals::curimage_view = SNAPSHOT_VIEW : ui_globals::curimage_view = CABINETS_VIEW;

		// arts title and searchpath
		std::string searchstr;
		searchstr = arts_render_common(origx1, origy1, origx2, origy2);

		// loads the image if necessary
		if (soft != oldsoft || !snapx_bitmap->valid() || ui_globals::switch_image)
		{
			emu_file snapfile(searchstr.c_str(), OPEN_FLAG_READ);
			bitmap_argb32 *tmp_bitmap;
			tmp_bitmap = auto_alloc(machine(), bitmap_argb32);

			if (soft->startempty == 1)
			{
				// Load driver snapshot
				fullname.assign(soft->driver->name).append(".png");
				render_load_png(*tmp_bitmap, snapfile, nullptr, fullname.c_str());

				if (!tmp_bitmap->valid())
				{
					fullname.assign(soft->driver->name).append(".jpg");
					render_load_jpeg(*tmp_bitmap, snapfile, nullptr, fullname.c_str());
				}
			}
			else if (ui_globals::curimage_view == TITLES_VIEW)
			{
				// First attempt from name list
				pathname.assign(soft->listname).append("_titles");
				fullname.assign(soft->shortname).append(".png");
				render_load_png(*tmp_bitmap, snapfile, pathname.c_str(), fullname.c_str());

				if (!tmp_bitmap->valid())
				{
					fullname.assign(soft->shortname).append(".jpg");
					render_load_jpeg(*tmp_bitmap, snapfile, pathname.c_str(), fullname.c_str());
				}
			}
			else
			{
				// First attempt from name list
				pathname = soft->listname;
				fullname.assign(soft->shortname).append(".png");
				render_load_png(*tmp_bitmap, snapfile, pathname.c_str(), fullname.c_str());

				if (!tmp_bitmap->valid())
				{
					fullname.assign(soft->shortname).append(".jpg");
					render_load_jpeg(*tmp_bitmap, snapfile, pathname.c_str(), fullname.c_str());
				}

				if (!tmp_bitmap->valid())
				{
					// Second attempt from driver name + part name
					pathname.assign(soft->driver->name).append(soft->part.c_str());
					fullname.assign(soft->shortname).append(".png");
					render_load_png(*tmp_bitmap, snapfile, pathname.c_str(), fullname.c_str());

					if (!tmp_bitmap->valid())
					{
						fullname.assign(soft->shortname).append(".jpg");
						render_load_jpeg(*tmp_bitmap, snapfile, pathname.c_str(), fullname.c_str());
					}
				}
			}

			oldsoft = soft;
			ui_globals::switch_image = false;
			arts_render_images(tmp_bitmap, origx1, origy1, origx2, origy2, true);
			auto_free(machine(), tmp_bitmap);
		}

		// if the image is available, loaded and valid, display it
		if (snapx_bitmap->valid())
		{
			float x1 = origx1 + 0.01f;
			float x2 = origx2 - 0.01f;
			float y1 = origy1 + UI_BOX_TB_BORDER + line_height;
			float y2 = origy2 - UI_BOX_TB_BORDER - line_height;

			// apply texture
			container->add_quad(x1, y1, x2, y2, rgb_t::white, snapx_texture, PRIMFLAG_BLENDMODE(BLENDMODE_ALPHA));
		}
	}
}<|MERGE_RESOLUTION|>--- conflicted
+++ resolved
@@ -1018,27 +1018,15 @@
 
 	// special case for configure options
 	if ((FPTR)driver == CONF_OPTS)
-<<<<<<< HEAD
 		ui_menu::stack_push(global_alloc_clear<ui_menu_game_options>(ui(), container));
-	
+
 	// special case for configure machine
 	else if ((FPTR)driver == CONF_MACHINE)
 	{
-	    if (m_prev_selected != nullptr)
-	        ui_menu::stack_push(global_alloc_clear<ui_menu_machine_configure>(ui(), container, (const game_driver *)m_prev_selected));
-	    else
-	        return;
-=======
-		ui_menu::stack_push(global_alloc_clear<ui_menu_game_options>(machine(), container));
-
-	// special case for configure machine
-	else if ((FPTR)driver == CONF_MACHINE)
-	{
 		if (m_prev_selected != nullptr)
-			ui_menu::stack_push(global_alloc_clear<ui_menu_machine_configure>(machine(), container, (const game_driver *)m_prev_selected));
+			ui_menu::stack_push(global_alloc_clear<ui_menu_machine_configure>(ui(), container, (const game_driver *)m_prev_selected));
 		else
 			return;
->>>>>>> fe6b9390
 	}
 
 	// special case for configure plugins
